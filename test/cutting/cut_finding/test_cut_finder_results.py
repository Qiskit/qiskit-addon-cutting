--- conflicted
+++ resolved
@@ -14,12 +14,8 @@
 from __future__ import annotations
 
 import numpy as np
-<<<<<<< HEAD
 import unittest
 from pytest import raises
-=======
-from pytest import fixture, raises
->>>>>>> 2bcbe7f7
 from qiskit import QuantumCircuit
 from qiskit.circuit.library import EfficientSU2
 from circuit_knitting.cutting.cut_finding.cco_utils import qc_to_cco_circuit
@@ -128,264 +124,96 @@
 
             constraint_obj = DeviceConstraints(qubits_per_subcircuit)
 
-<<<<<<< HEAD
-            optimization_pass = LOCutsOptimizer(interface, settings, constraint_obj)
-=======
+            optimization_pass = LOCutsOptimizer(interface, settings, constraint_obj)
+
+            output = optimization_pass.optimize()
+
+            cut_actions_list = output.cut_actions_sublist()
+
+            assert cut_actions_list == [
+                CutIdentifier(
+                    cut_action="CutTwoQubitGate",
+                    cut_location=CutLocation(
+                        instruction_id=17, gate_name="cx", qubits=[2, 3]
+                    ),
+                ),
+                CutIdentifier(
+                    cut_action="CutTwoQubitGate",
+                    cut_location=CutLocation(
+                        instruction_id=25, gate_name="cx", qubits=[2, 3]
+                    ),
+                ),
+            ]
+            best_result = optimization_pass.get_results()
+
+            assert (
+                output.upper_bound_gamma() == best_result.gamma_UB == 9
+            )  # 2 LO cnot cuts.
+
+            assert (
+                optimization_pass.minimum_reached() is True
+            )  # matches optimal solution.
+
+            assert (
+                interface.export_subcircuits_as_string(name_mapping="default") == "AAAB"
+            )  # circuit separated into 2 subcircuits.
+
+        with self.subTest("Gate cuts to get two qubits per subcircuit"):
+
+            qubits_per_subcircuit = 2
+
+            interface = SimpleGateList(self.circuit_internal)
+
+            settings = OptimizationSettings(seed=12345, gate_lo=True, wire_lo=True)
+
+            settings.set_engine_selection("CutOptimization", "BestFirst")
+
+            constraint_obj = DeviceConstraints(qubits_per_subcircuit)
+
+            optimization_pass = LOCutsOptimizer(interface, settings, constraint_obj)
+
+            output = optimization_pass.optimize()
+
+            cut_actions_list = output.cut_actions_sublist()
+
+            assert cut_actions_list == [
+                CutIdentifier(
+                    cut_action="CutTwoQubitGate",
+                    cut_location=CutLocation(
+                        instruction_id=9, gate_name="cx", qubits=[1, 2]
+                    ),
+                ),
+                CutIdentifier(
+                    cut_action="CutTwoQubitGate",
+                    cut_location=CutLocation(
+                        instruction_id=20, gate_name="cx", qubits=[1, 2]
+                    ),
+                ),
+            ]
+
+        best_result = optimization_pass.get_results()
+
+        assert (
+            output.upper_bound_gamma() == best_result.gamma_UB == 9
+        )  # 2 LO cnot cuts.
+
+        assert optimization_pass.minimum_reached() is True  # matches optimal solution.
+
+        assert (
+            interface.export_subcircuits_as_string(name_mapping="default") == "AABB"
+        )  # circuit separated into 2 subcircuits.
+
     assert (
         optimization_pass.get_stats()["CutOptimization"].backjumps
         <= settings.max_backjumps
     )
->>>>>>> 2bcbe7f7
-
-            output = optimization_pass.optimize()
-
-            cut_actions_list = output.cut_actions_sublist()
-
-            assert cut_actions_list == [
-                CutIdentifier(
-                    cut_action="CutTwoQubitGate",
-                    cut_location=CutLocation(
-                        instruction_id=17, gate_name="cx", qubits=[2, 3]
-                    ),
-                ),
-                CutIdentifier(
-                    cut_action="CutTwoQubitGate",
-                    cut_location=CutLocation(
-                        instruction_id=25, gate_name="cx", qubits=[2, 3]
-                    ),
-                ),
-            ]
-            best_result = optimization_pass.get_results()
-
-            assert (
-                output.upper_bound_gamma() == best_result.gamma_UB == 9
-            )  # 2 LO cnot cuts.
-
-            assert (
-                optimization_pass.minimum_reached() is True
-            )  # matches optimal solution.
-
-            assert (
-                interface.export_subcircuits_as_string(name_mapping="default") == "AAAB"
-            )  # circuit separated into 2 subcircuits.
-
-        with self.subTest("Gate cuts to get two qubits per subcircuit"):
-
-            qubits_per_subcircuit = 2
-
-            interface = SimpleGateList(self.circuit_internal)
-
-            settings = OptimizationSettings(seed=12345, gate_lo=True, wire_lo=True)
-
-            settings.set_engine_selection("CutOptimization", "BestFirst")
-
-            constraint_obj = DeviceConstraints(qubits_per_subcircuit)
-
-            optimization_pass = LOCutsOptimizer(interface, settings, constraint_obj)
-
-            output = optimization_pass.optimize()
-
-            cut_actions_list = output.cut_actions_sublist()
-
-            assert cut_actions_list == [
-                CutIdentifier(
-                    cut_action="CutTwoQubitGate",
-                    cut_location=CutLocation(
-                        instruction_id=9, gate_name="cx", qubits=[1, 2]
-                    ),
-                ),
-                CutIdentifier(
-                    cut_action="CutTwoQubitGate",
-                    cut_location=CutLocation(
-                        instruction_id=20, gate_name="cx", qubits=[1, 2]
-                    ),
-                ),
-            ]
-
-        best_result = optimization_pass.get_results()
-
-        assert (
-            output.upper_bound_gamma() == best_result.gamma_UB == 9
-        )  # 2 LO cnot cuts.
-
-        assert optimization_pass.minimum_reached() is True  # matches optimal solution.
-
-        assert (
-            interface.export_subcircuits_as_string(name_mapping="default") == "AABB"
-        )  # circuit separated into 2 subcircuits.
-
-        assert (
-            optimization_pass.get_stats()["CutOptimization"][3]
-            <= settings.max_backjumps
-        )  # matches known stats.
-
-        with self.subTest("Cut both wires instance"):
-
-            qubits_per_subcircuit = 2
-
-            interface = SimpleGateList(self.circuit_internal)
-
-            settings = OptimizationSettings(seed=12345, gate_lo=False, wire_lo=True)
-
-            settings.set_engine_selection("CutOptimization", "BestFirst")
-
-            constraint_obj = DeviceConstraints(qubits_per_subcircuit)
-
-            optimization_pass = LOCutsOptimizer(interface, settings, constraint_obj)
-
-            output = optimization_pass.optimize()
-
-            cut_actions_list = output.cut_actions_sublist()
-
-            assert cut_actions_list == [
-                SingleWireCutIdentifier(
-                    cut_action="CutLeftWire",
-                    wire_cut_location=WireCutLocation(
-                        instruction_id=9, gate_name="cx", qubits=[1, 2], input=1
-                    ),
-                ),
-                CutIdentifier(
-                    cut_action="CutBothWires",
-                    cut_location=CutLocation(
-                        instruction_id=12, gate_name="cx", qubits=[0, 1]
-                    ),
-                ),
-                SingleWireCutIdentifier(
-                    cut_action="CutLeftWire",
-                    wire_cut_location=WireCutLocation(
-                        instruction_id=17, gate_name="cx", qubits=[2, 3], input=1
-                    ),
-                ),
-                CutIdentifier(
-                    cut_action="CutBothWires",
-                    cut_location=CutLocation(
-                        instruction_id=20, gate_name="cx", qubits=[1, 2]
-                    ),
-                ),
-                CutIdentifier(
-                    cut_action="CutBothWires",
-                    cut_location=CutLocation(
-                        instruction_id=25, gate_name="cx", qubits=[2, 3]
-                    ),
-                ),
-            ]
-
-        best_result = optimization_pass.get_results()
-
-        assert output.upper_bound_gamma() == best_result.gamma_UB == 65536
-
-        assert (
-            interface.export_subcircuits_as_string(name_mapping="default")
-            == "ADABDEBCEFCF"
-        )
-
-        with self.subTest("Wire cuts to get to 3 qubits per subcircuit"):
-
-            qubits_per_subcircuit = 3
-
-            interface = SimpleGateList(self.circuit_internal)
-
-            settings = OptimizationSettings(seed=12345, gate_lo=False, wire_lo=True)
-
-            settings.set_engine_selection("CutOptimization", "BestFirst")
-
-            constraint_obj = DeviceConstraints(qubits_per_subcircuit)
-
-            optimization_pass = LOCutsOptimizer(interface, settings, constraint_obj)
-
-            output = optimization_pass.optimize()
-
-            cut_actions_list = output.cut_actions_sublist()
-
-            assert cut_actions_list == [
-                SingleWireCutIdentifier(
-                    cut_action="CutLeftWire",
-                    wire_cut_location=WireCutLocation(
-                        instruction_id=17, gate_name="cx", qubits=[2, 3], input=1
-                    ),
-                ),
-                SingleWireCutIdentifier(
-                    cut_action="CutLeftWire",
-                    wire_cut_location=WireCutLocation(
-                        instruction_id=20, gate_name="cx", qubits=[1, 2], input=1
-                    ),
-                ),
-            ]
-
-        best_result = optimization_pass.get_results()
-
-        assert (
-            output.upper_bound_gamma() == best_result.gamma_UB == 16
-        )  # 2 LO wire cuts.
-
-        assert (
-            interface.export_subcircuits_as_string(name_mapping="default") == "AABABB"
-        )  # circuit separated into 2 subcircuits.
-
-        with self.subTest("Search engine not supported"):
-            # Check if unspported search engine is flagged
-
-            qubits_per_subcircuit = 4
-
-            interface = SimpleGateList(self.circuit_internal)
-
-            settings = OptimizationSettings(seed=12345, gate_lo=True, wire_lo=True)
-
-            settings.set_engine_selection("CutOptimization", "BeamSearch")
-
-            search_engine = settings.get_engine_selection("CutOptimization")
-
-        constraint_obj = DeviceConstraints(qubits_per_subcircuit)
-
-        optimization_pass = LOCutsOptimizer(interface, settings, constraint_obj)
-
-        with raises(ValueError) as e_info:
-            _ = optimization_pass.optimize()
-        assert (
-            e_info.value.args[0] == f"Search engine {search_engine} is not supported."
-        )
-
-        with self.subTest("Greedy search warm start test"):
-            # Even if the input cost bounds are too stringent, greedy_cut_optimization
-            # is able to return a solution.
-
-            qubits_per_subcircuit = 3
-
-            interface = SimpleGateList(self.circuit_internal)
-
-            settings = OptimizationSettings(seed=12345, gate_lo=True, wire_lo=True)
-
-            settings.set_engine_selection("CutOptimization", "BestFirst")
-
-            constraint_obj = DeviceConstraints(qubits_per_subcircuit)
-
-            # Impose a stringent cost upper bound, insist gamma <=2.
-            cut_opt = CutOptimization(interface, settings, constraint_obj)
-            cut_opt.update_upperbound_cost((2, 4))
-            state, cost = cut_opt.optimization_pass()
-
-            # 2 cnot cuts are still found
-            assert state is not None
-            assert cost[0] == 9
-
-
-class TestCuttingSevenQubitCircuit(unittest.TestCase):
-    def setUp(self):
-        qc = QuantumCircuit(7)
-        for i in range(7):
-            qc.rx(np.pi / 4, i)
-        qc.cx(0, 3)
-        qc.cx(1, 3)
-        qc.cx(2, 3)
-        qc.cx(3, 4)
-        qc.cx(3, 5)
-        qc.cx(3, 6)
-        self.circuit_internal = qc_to_cco_circuit(qc)
-
-    def test_seven_qubit_workflow(self):
-        with self.subTest("Two qubits per subcircuit"):
-
-            qubits_per_subcircuit = 2
+
+
+def test_seven_qubit_circuit_two_qubit_qpu(
+    seven_qubit_test_setup: Callable[[], tuple[SimpleGateList, OptimizationSettings]]
+):
+    # QPU with 2 qubits enforces cutting.
+    qubits_per_subcircuit = 2
 
             interface = SimpleGateList(self.circuit_internal)
 
