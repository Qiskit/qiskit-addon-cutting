# This code is a Qiskit project.

# (C) Copyright IBM 2023.

# This code is licensed under the Apache License, Version 2.0. You may
# obtain a copy of this license in the LICENSE.txt file in the root directory
# of this source tree or at http://www.apache.org/licenses/LICENSE-2.0.
# Any modifications or derivative works of this code must retain this
# copyright notice, and modified files need to carry a notice indicating
# that they have been altered from the originals.

"""Tests for quasiprobability decomposition functions."""

import unittest
import math
from collections import Counter
import itertools

import pytest
import numpy as np
import numpy.typing as npt
from ddt import ddt, data, unpack
from qiskit.circuit import CircuitInstruction
from qiskit.circuit.library import (
    EfficientSU2,
    CXGate,
    CZGate,
    CRXGate,
    CRYGate,
    CRZGate,
    RXXGate,
    RYYGate,
    RZZGate,
)

from circuit_knitting.utils.iteration import unique_by_eq
from circuit_knitting.cutting.qpd import (
    QPDBasis,
    SingleQubitQPDGate,
    TwoQubitQPDGate,
    generate_qpd_weights,
)
from circuit_knitting.cutting.qpd.qpd import *
from circuit_knitting.cutting.qpd.qpd import (
    _generate_qpd_weights,
    _generate_exact_weights_and_conditional_probabilities,
)


@ddt
class TestQPDFunctions(unittest.TestCase):
    def setUp(self):
        # Use HWEA for simplicity and easy visualization
        qpd_circuit = EfficientSU2(4, entanglement="linear", reps=2).decompose()

        # We will instantiate 2 QPDBasis objects using from_gate
        rxx_gate = RXXGate(np.pi / 3)
        rxx_decomp = QPDBasis.from_gate(rxx_gate)

        # Create two QPDGates and specify each of their bases
        # Labels are only used for visualizations
        qpd_gate1 = TwoQubitQPDGate(rxx_decomp, label=f"qpd_{rxx_gate.name}")
        qpd_gate2 = TwoQubitQPDGate(rxx_decomp, label=f"qpd_{rxx_gate.name}")
        qpd_gate1.basis_id = 0
        qpd_gate2.basis_id = 0

        # Create the circuit instructions
        qpd_inst1 = CircuitInstruction(qpd_gate1, qubits=[1, 2])
        qpd_inst2 = CircuitInstruction(qpd_gate2, qubits=[1, 2])

        # Hard-coded overwrite of the two CNOTS with our decomposed RXX gates
        qpd_circuit.data[9] = qpd_inst1
        qpd_circuit.data[20] = qpd_inst2

        self.qpd_gate1 = qpd_gate1
        self.qpd_gate2 = qpd_gate2
        self.qpd_circuit = qpd_circuit

    def test_generate_qpd_weights(self):
        with self.subTest("Negative number of samples"):
            with pytest.raises(ValueError) as e_info:
                generate_qpd_weights([], -100)
            assert e_info.value.args[0] == "num_samples must be at least 1."
        with self.subTest("num_samples == NaN"):
            with pytest.raises(ValueError) as e_info:
                generate_qpd_weights([], math.nan)
            assert e_info.value.args[0] == "num_samples must be at least 1."
        with self.subTest("Zero samples requested"):
            with pytest.raises(ValueError) as e_info:
                generate_qpd_weights([], 0)
            assert e_info.value.args[0] == "num_samples must be at least 1."
        with self.subTest("Empty case"):
            empty_samples = {(): (1000, WeightType.EXACT)}
            samples = generate_qpd_weights([])
            self.assertEqual(samples, empty_samples)
        with self.subTest("HWEA 100 samples"):
            basis_ids = [9, 20]
            bases = [self.qpd_circuit.data[i].operation.basis for i in basis_ids]
            samples = generate_qpd_weights(bases, num_samples=100)
            assert sum(w for w, t in samples.values()) == pytest.approx(100)
            for decomp_ids in samples.keys():
                self.assertTrue(0 <= decomp_ids[0] < len(self.qpd_gate1.basis.maps))
                self.assertTrue(0 <= decomp_ids[1] < len(self.qpd_gate2.basis.maps))
        with self.subTest("HWEA 100.5 samples"):
            basis_ids = [9, 20]
            bases = [self.qpd_circuit.data[i].operation.basis for i in basis_ids]
            samples = generate_qpd_weights(bases, num_samples=100.5)
            assert sum(w for w, t in samples.values()) == pytest.approx(100.5)
        with self.subTest("HWEA exact weights"):
            # Do the same thing with num_samples above the threshold for exact weights
            basis_ids = [9, 20]
            bases = [self.qpd_circuit.data[i].operation.basis for i in basis_ids]
            samples = generate_qpd_weights(bases, num_samples=1000)
            assert sum(w for w, t in samples.values()) == pytest.approx(1000)
            assert all(t == WeightType.EXACT for w, t in samples.values())
            for decomp_ids in samples.keys():
                self.assertTrue(0 <= decomp_ids[0] < len(self.qpd_gate1.basis.maps))
                self.assertTrue(0 <= decomp_ids[1] < len(self.qpd_gate2.basis.maps))
        with self.subTest("HWEA exact weights via 'infinite' num_samples"):
            basis_ids = [9, 20]
            bases = [self.qpd_circuit.data[i].operation.basis for i in basis_ids]
            samples = generate_qpd_weights(bases, num_samples=math.inf)
            assert sum(w for w, t in samples.values()) == pytest.approx(1)
            assert all(t == WeightType.EXACT for w, t in samples.values())

    def test_decompose_qpd_instructions(self):
        with self.subTest("Empty circuit"):
            circ = QuantumCircuit()
            new_circ = decompose_qpd_instructions(QuantumCircuit(), [])
            circ.add_register(ClassicalRegister(0, name="qpd_measurements"))
            self.assertEqual(circ, new_circ)
        with self.subTest("No QPD circuit"):
            circ = QuantumCircuit(2, 1)
            circ.h(0)
            circ.cx(0, 1)
            circ.measure(1, 0)
            new_circ = decompose_qpd_instructions(circ, [])
            circ.add_register(ClassicalRegister(0, name="qpd_measurements"))
            self.assertEqual(circ, new_circ)
        with self.subTest("Single QPD gate"):
            circ = QuantumCircuit(2)
            circ_compare = circ.copy()
            qpd_basis = QPDBasis.from_gate(RXXGate(np.pi / 3))
            qpd_gate = TwoQubitQPDGate(qpd_basis)
            circ.data.append(CircuitInstruction(qpd_gate, qubits=[0, 1]))
            decomp_circ = decompose_qpd_instructions(circ, [[0]], map_ids=[0])
            circ_compare.add_register(ClassicalRegister(0, name="qpd_measurements"))
            self.assertEqual(decomp_circ, circ_compare)
        with self.subTest("Incorrect map index size"):
            with pytest.raises(ValueError) as e_info:
                decomp_circ = decompose_qpd_instructions(
                    self.qpd_circuit, [[9], [20]], map_ids=[0]
                )
            assert (
                e_info.value.args[0]
                == "The number of map IDs (1) must equal the number of decompositions in the circuit (2)."
            )
        with self.subTest("Test unordered indices"):
            decomp = QPDBasis.from_gate(RXXGate(np.pi / 3))
            qpd_gate1 = TwoQubitQPDGate(basis=decomp)
            qpd_gate2 = TwoQubitQPDGate(basis=decomp)

            qc = QuantumCircuit(2)
            qc.append(CircuitInstruction(qpd_gate1, qubits=[0, 1]))
            qc.x([0, 1])
            qc.y([0, 1])
            qc.append(CircuitInstruction(qpd_gate2, qubits=[0, 1]))
            decompose_qpd_instructions(qc, [[5], [0]], map_ids=[0, 0])
        with self.subTest("Test measurement"):
            qpd_circ = QuantumCircuit(2)
            qpd_inst = CircuitInstruction(self.qpd_gate1, qubits=[0, 1])
            qpd_circ.data.append(qpd_inst)
            dx_circ_truth = QuantumCircuit(2)
            creg = ClassicalRegister(1, name="qpd_measurements")
            dx_circ_truth.add_register(creg)
            dx_circ_truth.h(0)
            dx_circ_truth.rx(np.pi / 2, 1)
            dx_circ_truth.measure(0, 0)
            dx_circ_truth.h(0)
            dx_circ = decompose_qpd_instructions(qpd_circ, [[0]], [2])
            self.assertEqual(dx_circ_truth, dx_circ)
        with self.subTest("test_invalid_map_ids"):
            qc = QuantumCircuit()
            qpd_map_ids = ((),)
            with pytest.raises(ValueError) as e_info:
                decompose_qpd_instructions(qc, qpd_map_ids)
            assert (
                e_info.value.args[0]
                == "Each decomposition must contain either one or two elements. Found a decomposition with (0) elements."
            )
        with self.subTest("test_mismatching_qpd_ids"):
            decomp = QPDBasis.from_gate(RXXGate(np.pi / 3))
            qpd_gate = TwoQubitQPDGate(basis=decomp)
            qc = QuantumCircuit(2)
            qc.h(0)
            qc.append(CircuitInstruction(qpd_gate, qubits=[0, 1]))
            with pytest.raises(ValueError) as e_info:
                decompose_qpd_instructions(qc, [[0]])
            assert (
                e_info.value.args[0]
                == "A circuit data index (0) corresponds to a non-QPDGate (h)."
            )
            qpd_gate1 = SingleQubitQPDGate(basis=decomp, qubit_id=0)
            qpd_gate2 = SingleQubitQPDGate(basis=decomp, qubit_id=1)
            qc.append(CircuitInstruction(qpd_gate1, qubits=[0]))
            qc.h(1)
            qc.append(CircuitInstruction(qpd_gate2, qubits=[1]))
            with pytest.raises(ValueError) as e_info:
                decompose_qpd_instructions(qc, [[1], [2, 3]])
            assert (
                e_info.value.args[0]
                == "A circuit data index (3) corresponds to a non-QPDGate (h)."
            )
        with self.subTest("test_mismatching_qpd_bases"):
            decomp1 = QPDBasis.from_gate(RXXGate(np.pi / 3))
            decomp2 = QPDBasis.from_gate(RXXGate(np.pi / 4))
            qpd_gate1 = SingleQubitQPDGate(basis=decomp1, qubit_id=0)
            qpd_gate2 = SingleQubitQPDGate(basis=decomp2, qubit_id=1)
            qc = QuantumCircuit(2)
            qc.append(CircuitInstruction(qpd_gate1, qubits=[0]))
            qc.append(CircuitInstruction(qpd_gate2, qubits=[1]))
            with pytest.raises(ValueError) as e_info:
                decompose_qpd_instructions(qc, [[0, 1]])
            assert (
                e_info.value.args[0]
                == "Gates within the same decomposition must share an equivalent QPDBasis."
            )
        with self.subTest("test_unspecified_qpd_gates"):
            decomp = QPDBasis.from_gate(RXXGate(np.pi / 3))
            qpd_gate = TwoQubitQPDGate(basis=decomp)
            qpd_gate1 = SingleQubitQPDGate(basis=decomp, qubit_id=0)
            qpd_gate2 = SingleQubitQPDGate(basis=decomp, qubit_id=1)

            qc = QuantumCircuit(2)
            qc.append(CircuitInstruction(qpd_gate1, qubits=[0]))
            qc.append(CircuitInstruction(qpd_gate2, qubits=[1]))
            qc.append(CircuitInstruction(qpd_gate, qubits=[0, 1]))
            with pytest.raises(ValueError) as e_info:
                decompose_qpd_instructions(qc, [[0, 1]])
            assert (
                e_info.value.args[0]
                == "The total number of QPDGates specified in instruction_ids (2) does not equal the number of QPDGates in the circuit (3)."
            )

    # Optimal values from https://arxiv.org/abs/2205.00016v2 Corollary 4.4 (page 10)
    @data(
        (CXGate(), 3),
        (CZGate(), 3),
        (CRXGate(np.pi / 7), 1 + 2 * np.abs(np.sin(np.pi / 14))),
        (CRYGate(np.pi / 7), 1 + 2 * np.abs(np.sin(np.pi / 14))),
        (CRZGate(np.pi / 7), 1 + 2 * np.abs(np.sin(np.pi / 14))),
        (RXXGate(np.pi / 7), 1 + 2 * np.abs(np.sin(np.pi / 7))),
        (RYYGate(np.pi / 7), 1 + 2 * np.abs(np.sin(np.pi / 7))),
        (RZZGate(np.pi / 7), 1 + 2 * np.abs(np.sin(np.pi / 7))),
    )
    @unpack
    def test_optimal_kappa_for_known_gates(self, instruction, gamma):
        assert np.isclose(qpdbasis_from_gate(instruction).kappa, gamma)

    @data(
        (RXXGate(np.pi / 7), 5, 5),
        (RYYGate(np.pi / 7), 5, 5),
        (RZZGate(np.pi / 7), 5, 5),
        (CRXGate(np.pi / 7), 5, 5),
        (CRYGate(np.pi / 7), 5, 5),
        (CRZGate(np.pi / 7), 5, 5),
        (CXGate(), 5, 5),
        (CZGate(), 5, 5),
        (RZZGate(0), 1, 1),
        (RXXGate(np.pi), 1, 1),
        (CRYGate(np.pi), 5, 5),
    )
    @unpack
    def test_qpdbasis_from_gate_unique_maps(
        self, instruction, q0_num_unique, q1_num_unique
    ):
        """
        Count the number of unique maps with non-zero weight on each qubit.

        Make sure it is as expected based on the instruction provided.
        """
        basis = qpdbasis_from_gate(instruction)
        # Consider only maps with non-zero weight
        relevant_maps = [
            m for m, w in zip(basis.maps, basis.coeffs) if not np.isclose(w, 0)
        ]
        assert len(unique_by_eq(a for (a, b) in relevant_maps)) == q0_num_unique
        assert len(unique_by_eq(b for (a, b) in relevant_maps)) == q1_num_unique

<<<<<<< HEAD
    @data(
        ([RZZGate(np.pi)], 1e4, 1, 0),
        ([RZZGate(np.pi + 0.02)], 200, 6, 0),
        ([RZZGate(np.pi + 0.02)], 100, 1),
        ([RXXGate(0.1), RXXGate(0.1)], 100, 9),
        ([CXGate(), CXGate()], 1e4, 36, 0),
        ([CXGate(), CXGate()], 30, 0),
        # The following two check either side of the exact/sampled threshold.
        ([CXGate()], 6, 6, 0),
        ([CXGate()], np.nextafter(6, -math.inf), 0),
        # The following makes sure memory does not blow up with many cuts.
        ([RXXGate(0.1)] * 16, 10000, 2001),
    )
    @unpack
    def test_generate_qpd_weights_from_gates(
        self, gates, num_samples, expected_exact, expected_sampled=None
    ):
        bases = [QPDBasis.from_gate(gate) for gate in gates]
        samples = generate_qpd_weights(bases, num_samples)

        counts = Counter(weight_type for _, weight_type in samples.values())
        assert counts[WeightType.EXACT] == expected_exact
        if expected_sampled is not None:
            assert counts[WeightType.SAMPLED] == expected_sampled

        total_weight = sum(weight for weight, _ in samples.values())
        assert total_weight == pytest.approx(
            num_samples if math.isfinite(num_samples) else 1
        )

        # Test that the dictionary is actually in the expected order: exact
        # weights first, and largest to smallest within each type of weight.
        last_type = WeightType.EXACT
        upper_bound = math.inf
        for weight, weight_type in samples.values():
            if last_type != weight_type:
                # We allow one transition, from exact weights to sampled.
                assert weight_type == WeightType.SAMPLED
                last_type = weight_type
                upper_bound = math.inf
            assert weight <= upper_bound
            upper_bound = weight

        # All tests that follow require time & memory that scales exponentially
        # with number of gates cut, so skip them when the number is too high.
        if len(gates) > 3:
            return

        # Test conditional probabilities from
        # _generate_exact_weights_and_conditional_probabilities
        independent_probabilities = [basis.probabilities for basis in bases]
        probs1: dict[tuple[int, ...], float] = {}
        conditional_probabilities: dict[tuple[int, ...], npt.NDArray[np.float64]] = {}
        for (
            map_ids,
            probability,
        ) in _generate_exact_weights_and_conditional_probabilities(
            independent_probabilities, 1 / num_samples
        ):
            if len(map_ids) == len(bases):
                assert map_ids not in probs1
                probs1[map_ids] = probability
            else:
                conditional_probabilities[map_ids] = probability
        stack = [(1.0, ())]
        while stack:
            running_prob, map_ids_partial = stack.pop()
            # If it's missing from `conditional_probabilities`, that just means
            # to use the corresponding entry in `independent_probabilities`.
            try:
                vec = conditional_probabilities[map_ids_partial]
            except KeyError:
                vec = independent_probabilities[len(map_ids_partial)]
            for i, prob in enumerate(vec):
                pp = running_prob * prob
                if pp == 0:
                    continue
                map_ids = map_ids_partial + (i,)
                if len(map_ids) == len(bases):
                    assert map_ids not in probs1
                    probs1[map_ids] = pp
                else:
                    stack.append((pp, map_ids))
        # Now, systematically generate each exact weight, and compare with what
        # we generated above.
        for map_ids in itertools.product(
            *[range(len(probs)) for probs in independent_probabilities]
        ):
            exact = np.prod(
                [
                    probs[i]
                    for i, probs in strict_zip(map_ids, independent_probabilities)
                ]
            )
            assert probs1.get(map_ids, 0.0) == pytest.approx(exact, abs=1e-14)

    def test_statistics_of_generate_qpd_weights(self):
        # Values inspired by the R[XX,YY,ZZ]Gate rotations
        def from_theta(theta):
            v = np.array(
                [
                    np.cos(theta) ** 2,
                    np.sin(theta) ** 2,
                    4 * np.cos(theta) * np.sin(theta),
                ]
            )
            return v / np.sum(v)

        probs = [from_theta(0.1), from_theta(0.2)]
        num_samples = 200
        weights = _generate_qpd_weights(probs, num_samples, _samples_multiplier=10000)
        for map_ids in [(0, 0), (0, 2), (0, 1), (2, 0), (2, 2), (2, 1)]:
            assert weights[map_ids][0] / num_samples == pytest.approx(
                probs[0][map_ids[0]] * probs[1][map_ids[1]]
            )
            assert weights[map_ids][1] == WeightType.EXACT
        for map_ids in [(1, 2), (1, 0), (1, 1)]:
            assert weights[map_ids][0] / num_samples == pytest.approx(
                probs[0][map_ids[0]] * probs[1][map_ids[1]], rel=0.5
            )
            assert weights[map_ids][1] == WeightType.SAMPLED
=======
    def test_supported_gates(self):
        gates = supported_gates()
        self.assertEqual({"rxx", "ryy", "rzz", "crx", "cry", "crz", "cx", "cz"}, gates)
>>>>>>> 3a5c5c0a
<|MERGE_RESOLUTION|>--- conflicted
+++ resolved
@@ -287,7 +287,6 @@
         assert len(unique_by_eq(a for (a, b) in relevant_maps)) == q0_num_unique
         assert len(unique_by_eq(b for (a, b) in relevant_maps)) == q1_num_unique
 
-<<<<<<< HEAD
     @data(
         ([RZZGate(np.pi)], 1e4, 1, 0),
         ([RZZGate(np.pi + 0.02)], 200, 6, 0),
@@ -409,8 +408,7 @@
                 probs[0][map_ids[0]] * probs[1][map_ids[1]], rel=0.5
             )
             assert weights[map_ids][1] == WeightType.SAMPLED
-=======
+
     def test_supported_gates(self):
         gates = supported_gates()
-        self.assertEqual({"rxx", "ryy", "rzz", "crx", "cry", "crz", "cx", "cz"}, gates)
->>>>>>> 3a5c5c0a
+        self.assertEqual({"rxx", "ryy", "rzz", "crx", "cry", "crz", "cx", "cz"}, gates)