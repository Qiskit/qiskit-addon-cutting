--- conflicted
+++ resolved
@@ -162,7 +162,7 @@
             observable = PauliList(["ZZXX"])
 
             partitioned_problem = partition_problem(
-                self.circuit, partition_labels, observable, np.inf
+                self.circuit, observable, np.inf, partition_labels=partition_labels
             )
             for subcircuit in partitioned_problem.subcircuits.values():
                 parameter_vals = [np.pi / 4] * len(subcircuit.parameters)
@@ -182,7 +182,7 @@
 
             with pytest.raises(ValueError) as e_info:
                 subcircuits, _, subobservables = partition_problem(
-                    self.circuit, partition_labels, observable, np.inf
+                    self.circuit, observable, np.inf, partition_labels=partition_labels
                 )
             assert (
                 e_info.value.args[0]
@@ -193,7 +193,7 @@
             observable = PauliList(["ZZ"])
             with pytest.raises(ValueError) as e_info:
                 subcircuits, _, subobservables = partition_problem(
-                    self.circuit, partition_labels, observable, np.inf
+                    self.circuit, observable, np.inf, partition_labels=partition_labels
                 )
             assert (
                 e_info.value.args[0]
@@ -210,7 +210,9 @@
             circuit.add_bits([Clbit()])
 
             with pytest.raises(ValueError) as e_info:
-                partition_problem(circuit, partition_labels, observable, np.inf)
+                partition_problem(
+                    circuit, observable, np.inf, partition_labels=partition_labels
+                )
             assert (
                 e_info.value.args[0]
                 == "Circuits input to execute_experiments should contain no classical registers or bits."
@@ -222,7 +224,9 @@
             observable = PauliList(["-ZZXX"])
 
             with pytest.raises(ValueError) as e_info:
-                partition_problem(circuit, partition_labels, observable, np.inf)
+                partition_problem(
+                    circuit, observable, np.inf, partition_labels=partition_labels
+                )
             assert (
                 e_info.value.args[0]
                 == "An input observable has a phase not equal to 1."
@@ -238,7 +242,7 @@
             qc.append(TwoQubitQPDGate(QPDBasis.from_instruction(Move())), [2, 1])
             qc.cx(0, 1)
             partitioned_problem = partition_problem(
-                qc, "AABB", PauliList(["IZIZ"]), np.inf
+                qc, PauliList(["IZIZ"]), np.inf, partition_labels="AABB"
             )
             assert (
                 len(partitioned_problem.subcircuits)
@@ -249,14 +253,11 @@
         with self.subTest("Test bad num_samples"):
             qc = QuantumCircuit(4)
             with pytest.raises(ValueError) as e_info:
-                partition_problem(qc, "AABB", PauliList(["ZZZZ"]), 4.5)
+                partition_problem(qc, PauliList(["ZZZZ"]), 4.5, partition_labels="AABB")
             assert (
                 e_info.value.args[0]
                 == "num_samples must either be an integer or infinity."
             )
-<<<<<<< HEAD
-=======
-            assert len(subcircuits) == len(bases) == len(subobservables) == 2
         with self.subTest("Automatic partition_labels"):
             qc = QuantumCircuit(4)
             qc.h(0)
@@ -269,11 +270,10 @@
             # Add a TwoQubitQPDGate that, when cut, does *not* allow the
             # circuit to separate
             qc.append(TwoQubitQPDGate.from_instruction(CXGate()), [2, 0])
-            subcircuit, *_ = partition_problem(qc)
+            subcircuit, *_ = partition_problem(qc, PauliList(["ZZZZ"]), np.inf)
             assert subcircuit.keys() == {0, 1}
             assert subcircuit[0].num_qubits == 3
             assert subcircuit[1].num_qubits == 1
->>>>>>> dbd778c2
 
     def test_cut_gates(self):
         with self.subTest("simple circuit"):
@@ -297,7 +297,9 @@
     def test_unused_qubits(self):
         """Issue #218"""
         qc = QuantumCircuit(2)
-        partitioned_problem = partition_problem(qc, "AB", PauliList(["XX"]), np.inf)
+        partitioned_problem = partition_problem(
+            qc, PauliList(["XX"]), np.inf, partition_labels="AB"
+        )
         assert partitioned_problem.subcircuits.keys() == {"A", "B"}
         assert partitioned_problem.subobservables.keys() == {"A", "B"}
 
@@ -338,7 +340,9 @@
                 TwoQubitQPDGate(QPDBasis.from_gate(CXGate()), label="cut_cx"),
                 qargs=[0, 1],
             )
-            partitioned_problem = partition_problem(qc, "AB", PauliList(["ZZ"]), np.inf)
+            partitioned_problem = partition_problem(
+                qc, PauliList(["ZZ"]), np.inf, partition_labels="AB"
+            )
             partitioned_problem.subcircuits["A"].data[0].operation.label = "newlabel"
             with pytest.raises(ValueError) as e_info:
                 generate_cutting_experiments(
