--- conflicted
+++ resolved
@@ -432,11 +432,7 @@
         self,
         action_obj: DisjointSearchAction,
         gate_spec: GateSpec,
-<<<<<<< HEAD
-        *args: tuple | None,
-=======
         *args: tuple,
->>>>>>> 2afe3936
     ) -> None:
         """Append the specified action to the list of search-space actions that have been performed."""
         if action_obj.get_name() is not None:
