--- conflicted
+++ resolved
@@ -281,7 +281,6 @@
     Find cut locations in a circuit, given optimization settings and QPU constraints.
 
     Args:
-<<<<<<< HEAD
     circuit: The circuit to cut
 
     optimization: Instance of :class:`.OptimizationParameters` for controlling
@@ -302,27 +301,6 @@
     - qubits_per_QPU: The maximum number of qubits each subcircuit can contain
     after cutting.
     - max_subcircuits: The maximum number of subcircuits produced after cutting.
-=======
-    circuit: The circuit to cut. The circuit must contain only single and two-qubit
-        gates.
-    optimization: Settings dictionary for controlling optimizer behavior. Currently,
-    only a best-first optimizer is supported.
-
-        - max_gamma: Specifies a constraint on the maximum value of gamma that a
-        solution to the optimization is allowed to have to be considered
-        feasible. Not that the sampling overhead is ``gamma ** 2``.
-        - max_backjumps: Specifies a constraint on the maximum number of backjump
-        operations that can be performed by the search algorithm.
-        - rand_seed: Used to provide a repeatable initialization of the pseudorandom
-        number generators used by the optimization. If ``None`` is used as the
-        seed, then a seed is obtained using an operating system call to achieve
-        an unrepeatable random initialization.
-
-    constraints: Dictionary for specifying the constraints on the quantum device(s).
-        - qubits_per_QPU: The maximum number of qubits each subcircuit can contain
-        after cutting.
-        - num_QPUs: The maximum number of subcircuits produced after cutting
->>>>>>> 915052b7
 
     Returns:
     A circuit containing :class:`.BaseQPDGate` instances. The subcircuits
