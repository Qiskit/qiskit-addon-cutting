--- conflicted
+++ resolved
@@ -48,12 +48,9 @@
     CRXGate,
     CRYGate,
     CRZGate,
-<<<<<<< HEAD
     SwapGate,
-=======
     ECRGate,
     CSXGate,
->>>>>>> ea3ce103
 )
 
 from .qpd_basis import QPDBasis
