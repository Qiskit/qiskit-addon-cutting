# This code is a Qiskit project.

# (C) Copyright IBM 2022.

# This code is licensed under the Apache License, Version 2.0. You may
# obtain a copy of this license in the LICENSE.txt file in the root directory
# of this source tree or at http://www.apache.org/licenses/LICENSE-2.0.
# Any modifications or derivative works of this code must retain this
# copyright notice, and modified files need to carry a notice indicating
# that they have been altered from the originals.

"""File containing the EntanglementForgingGroundStateSolver class and associated functions."""

from __future__ import annotations

import copy
from typing import Sequence

import numpy as np
from qiskit.opflow import ListOp, PauliSumOp
from qiskit.quantum_info import Pauli
from qiskit_nature.second_q.problems import ElectronicStructureProblem
from qiskit_nature.second_q.mappers import QubitConverter, JordanWignerMapper
from qiskit_nature.second_q.operators import (
    FermionicOp,
    PolynomialTensor,
)
from qiskit_nature.second_q.operators.tensor_ordering import (
    to_chemist_ordering,
    to_physicist_ordering,
)

from .entanglement_forging_ansatz import EntanglementForgingAnsatz
from .entanglement_forging_operator import EntanglementForgingOperator
from .entanglement_forging_ansatz import EntanglementForgingAnsatz


def get_cholesky_op(
    l_op: np.ndarray, g: int, converter: QubitConverter, opname: str
) -> PauliSumOp:
    """
    Convert a two-body term into a cholesky operator.

    Args:
        - l_op: Two body integrals
        - g: integral index
        - converter: Qubit converter to be used
        - opname: Prefix for output cholesky operator name

    Returns:
        - cholesky_operator: The converted operator
    """
    # This will suppress a warning about an upcoming change in Qiskit Nature
    from qiskit_nature.settings import settings

    settings.dict_aux_operators = True
    pt = PolynomialTensor({"+-": l_op[:, :, g]})
    fer_op = FermionicOp.from_polynomial_tensor(pt)
    cholesky_op = converter.convert(fer_op)
    cholesky_op._name = opname + "_chol" + str(g)

    return cholesky_op


def cholesky_decomposition(
    problem: ElectronicStructureProblem,
<<<<<<< HEAD
    mo_coeffs: Optional[np.ndarray] = None,
    orbitals_to_reduce: Optional[Sequence[int]] = None,
) -> Tuple[ListOp, float]:
=======
    orbitals_to_reduce: Sequence[int] | None = None,
) -> tuple[ListOp, float]:
>>>>>>> 389b8b80
    """
    Construct the decomposed Hamiltonian from an input ``ElectronicStructureProblem``.

    Args:
        - problem (ElectronicStructureProblem): An ``ElectronicStructureProblem`` from which the decomposed Hamiltonian will be
            calculated.
<<<<<<< HEAD
        - mo_coeffs (Optional[np.ndarray]): The coefficients for mapping to the MO basis
        - orbitals_to_reduce (Optional[Sequence[int]]): A list of orbital indices to remove from the problem before decomposition.
=======
        - orbitals_to_reduce (Sequence[int] | None): A list of orbital indices to remove from the problem before decomposition.
>>>>>>> 389b8b80

    Returns:
        - Tuple containing
            - cholesky_operator (ListOp): A list of operators representing the decomposed Hamiltonian.
              shape: [single-body hamiltonian, cholesky_0, ..., cholesky_N]
            - freeze_shift (float): An energy shift resulting from the decomposition. This shift should be re-applied after
              calculating properties of the decomposed operator (i.e. ground state energy).

    Raises:
        - ValueError:
            The input ElectronicStructureProblem contains no particle number information.
    """
    hcore = np.array(problem.hamiltonian.electronic_integrals.one_body.alpha["+-"])
    eri = to_chemist_ordering(
        problem.hamiltonian.electronic_integrals.two_body.alpha["++--"]
    )
    num_alpha = problem.num_alpha
    if num_alpha is None:
        raise ValueError(
            "The input ElectronicStructureProblem contains no particle number information."
        )

    # If no mo coeffs are passed, we assume the integrals are with respect to MO basis
    if mo_coeffs is None:
        mo_coeffs = np.eye(eri.shape[0], eri.shape[0])

    # Store the reduced orbitals as virtual and occupied lists
    if orbitals_to_reduce is None:
        orbitals_to_reduce = []
    orbitals_to_reduce_dict: dict[str, np.ndarray] = _get_orbitals_to_reduce(
        orbitals_to_reduce, num_alpha
    )

    # Hold fields used to calculate the final energy shift
    # Freeze shift will be calculated during decomposition
    freeze_shift = 0.0
    nuclear_repulsion_energy = problem.nuclear_repulsion_energy
    if nuclear_repulsion_energy is None:
        nuclear_repulsion_energy = 0.0

    h_1_op, h_chol_ops, freeze_shift, _, _ = _get_fermionic_ops_with_cholesky(
        mo_coeffs,
        hcore,
        eri,
        opname="H",
        halve_transformed_h2=True,
        occupied_orbitals_to_reduce=orbitals_to_reduce_dict["occupied"],
        virtual_orbitals_to_reduce=orbitals_to_reduce_dict["virtual"],
    )

    op_list = [h_1_op] + h_chol_ops
    operator = ListOp(op_list)

    energy_shift = freeze_shift + nuclear_repulsion_energy

    return operator, energy_shift


def convert_cholesky_operator(
    operator: ListOp,
    ansatz: EntanglementForgingAnsatz,
) -> EntanglementForgingOperator:
    """
    Convert the Cholesky operator (ListOp) into the entanglement forging format.

    Args:
        - operator: A `ListOp` containing the single-body Hamiltonian followed
            by the Cholesky operators.
            shape: [single-body hamiltonian, cholesky_0, ..., cholesky_N]
        - ansatz:
            The ansatz for which to compute expectation values of operator. The
            `EntanglementForgingAnsatz` also contains the bitstrings for each subsystem..

    Returns:
        - forged_operator: An `EntanglementForgingOperator` object describing the
            decomposed operator.
    """
    calculate_hybrid_cross_terms = len(set(ansatz.bitstrings_u)) < len(
        ansatz.bitstrings_u
    ) or len(set(ansatz.bitstrings_v)) < len(ansatz.bitstrings_v)

    op1 = operator[0]
    cholesky_ops = operator[1:]

    # The block below calculate the Pauli-pair prefactors w_ij and returns
    # them as a dictionary
    tensor_paulis = set()
    superpos_paulis = set()
    paulis_each_op = [
        {
            label: weight
            for label, weight in op.primitive.to_list()
            if np.abs(weight) > 0
        }
        for op in [op1] + list(cholesky_ops)
    ]

    # Gather the elements in the Pauli basis for tensor and superpos terms
    paulis_each_op = [paulis_each_op[0]] + [p for p in paulis_each_op[1:] if p]
    for op_idx, paulis_this_op in enumerate(paulis_each_op):
        pnames = list(paulis_this_op.keys())
        tensor_paulis.update(pnames)

        # If hybrid terms are needed, the superposition basis includes
        # terms from the single body Hamiltonian.
        if calculate_hybrid_cross_terms or op_idx > 0:
            superpos_paulis.update(pnames)

    # ensure Identity string is represented since we will need it
    identity_string = "I" * len(pnames[0])
    tensor_paulis.add(identity_string)
    superpos_paulis.add(identity_string)

    # Sort the Pauli bases
    tensor_pauli_names = list(sorted(tensor_paulis))
    superpos_pauli_names = list(sorted(superpos_paulis))

    # Map the tensor Pauli terms to their place in the tensor index
    pauli_ordering_for_tensor_states = {
        pname: idx for idx, pname in enumerate(tensor_pauli_names)
    }
    # Map the superpos Pauli basis terms to their place in the superpos index
    pauli_ordering_for_superpos_states = {
        pname: idx for idx, pname in enumerate(superpos_pauli_names)
    }

    # Create arrays for the tensor and superpos weights, respectively
    w_ij = np.zeros((len(tensor_pauli_names), len(tensor_pauli_names)))
    w_ab = np.zeros((len(superpos_pauli_names), len(superpos_pauli_names)))

    # Processes the non-Cholesky operator
    identity_idx = pauli_ordering_for_tensor_states[identity_string]
    identity_idx_superpos = pauli_ordering_for_tensor_states[identity_string]
    for pname_i, w_i in paulis_each_op[0].items():
        i = pauli_ordering_for_tensor_states[pname_i]
        w_ij[i, identity_idx] += np.real(w_i)  # H_spin-up
        w_ij[identity_idx, i] += np.real(w_i)  # H_spin-down

        # In the special case where bn=bm, we need terms from the
        # single body system represented in the cross terms
        if calculate_hybrid_cross_terms:
            w_ab[i, identity_idx_superpos] += np.real(w_i)
            w_ab[identity_idx_superpos, i] += np.real(w_i)

    # Processes the Cholesky operators (indexed by gamma)
    for paulis_this_gamma in paulis_each_op[1:]:
        for pname_1, w_1 in paulis_this_gamma.items():
            i = pauli_ordering_for_tensor_states[pname_1]
            superpos_ordering1 = pauli_ordering_for_superpos_states[pname_1]
            for pname_2, w_2 in paulis_this_gamma.items():
                j = pauli_ordering_for_tensor_states[pname_2]
                superpos_ordering2 = pauli_ordering_for_superpos_states[pname_2]
                w_ij[i, j] += np.real(w_1 * w_2)
                w_ab[superpos_ordering1, superpos_ordering2] += np.real(w_1 * w_2)

    # Convert from string representation to Pauli objects
    tensor_pauli_list = [Pauli(name) for name in tensor_pauli_names]
    superpos_pauli_list = [Pauli(name) for name in superpos_pauli_names]

    forged_operator = EntanglementForgingOperator(
        tensor_paulis=tensor_pauli_list,
        superposition_paulis=superpos_pauli_list,
        w_ij=w_ij,
        w_ab=w_ab,
    )

    return forged_operator


def _get_fermionic_ops_with_cholesky(
    mo_coeff: np.ndarray,
    h1: np.ndarray,
    h2: np.ndarray,
    opname: str,
    halve_transformed_h2: bool = False,
    occupied_orbitals_to_reduce: np.ndarray | None = None,
    virtual_orbitals_to_reduce: np.ndarray | None = None,
    epsilon_cholesky: float = 1e-10,
) -> tuple[PauliSumOp, list[PauliSumOp], float, np.ndarray, np.ndarray,]:
    r"""
    Decompose the Hamiltonian operators into a form appropriate for entanglement forging.

    Args:
        - mo_coeff (np.ndarray): 2D array representing coefficients for converting from AO to MO basis.
        - h1 (np.ndarray): 2D array representing operator
            coefficients of one-body integrals in the AO basis.
        - h2 (np.ndarray): 4D array representing operator coefficients
            of two-body integrals in the AO basis.
        - halve_transformed_h2 (bool | None): Should be set to True for Hamiltonian
            operator to agree with Qiskit conventions.
        - occupied_orbitals_to_reduce (np.ndarray | None): A list of occupied orbitals that will be removed.
        - virtual_orbitals_to_reduce (np.ndarray | None): A list of virtual orbitals that will be removed.
        - epsilon_cholesky (float | None): The threshold for the decomposition (typically a number close to 0).

    Returns:
        - qubit_op (PauliSumOp): H_1 in the Cholesky decomposition.
        - cholesky_ops (list[PauliSumOp]): L_\\gamma in the Cholesky decomposition
        - freeze_shift (float): Energy shift due to freezing.
        - h1 (np.ndarray): 2D array representing operator coefficients of one-body
            integrals in the MO basis.
        - h2 (np.ndarray): 4D array representing operator coefficients of
            two-body integrals in the MO basis.
    """
    if virtual_orbitals_to_reduce is None:
        virtual_orbitals_to_reduce = np.array([])
    if occupied_orbitals_to_reduce is None:
        occupied_orbitals_to_reduce = np.array([])

    coeff_mo = copy.copy(mo_coeff)

    h1 = np.einsum("pi,pr->ir", coeff_mo, h1)
    h1 = np.einsum("rj,ir->ij", coeff_mo, h1)  # h_{pq} in MO basis

    # Do the cholesky decomposition
    if h2 is not None:
        num_gammas, l_op = _get_modified_cholesky(h2, epsilon_cholesky)

        # Obtain L_{pr,g} in the MO basis
        l_op = np.einsum("prg,pi,rj->ijg", l_op, coeff_mo, coeff_mo)
    else:
        size = len(h1)
        num_gammas, l_op = 0, np.zeros(shape=(size, size, 0))

    if len(occupied_orbitals_to_reduce) > 0:
        orbitals_not_to_reduce_array = np.array(
            sorted(set(range(len(h1))) - set(occupied_orbitals_to_reduce))
        )

        h1_frozenpart = h1[
            np.ix_(occupied_orbitals_to_reduce, occupied_orbitals_to_reduce)
        ]
        h1_activepart = h1[
            np.ix_(orbitals_not_to_reduce_array, orbitals_not_to_reduce_array)
        ]
        l_frozenpart = l_op[
            np.ix_(occupied_orbitals_to_reduce, occupied_orbitals_to_reduce)
        ]
        l_activepart = l_op[
            np.ix_(orbitals_not_to_reduce_array, orbitals_not_to_reduce_array)
        ]

        freeze_shift = (
            2 * np.einsum("pp", h1_frozenpart)
            + 2 * np.einsum("ppg,qqg", l_frozenpart, l_frozenpart)
            - np.einsum("pqg,qpg", l_frozenpart, l_frozenpart)
        )

        h1 = (
            h1_activepart
            + 2 * np.einsum("ppg,qsg->qs", l_frozenpart, l_activepart)
            - np.einsum(
                "psg,qpg->qs",
                l_op[np.ix_(occupied_orbitals_to_reduce, orbitals_not_to_reduce_array)],
                l_op[np.ix_(orbitals_not_to_reduce_array, occupied_orbitals_to_reduce)],
            )
        )
        l_op = l_activepart

    else:
        freeze_shift = 0

    if virtual_orbitals_to_reduce.shape[0]:
        virtual_orbitals_to_reduce -= len(occupied_orbitals_to_reduce)  # type: ignore
        orbitals_not_to_reduce = list(
            sorted(set(range(len(h1))) - set(virtual_orbitals_to_reduce))  # type: ignore
        )
        h1 = h1[np.ix_(orbitals_not_to_reduce, orbitals_not_to_reduce)]
        l_op = l_op[np.ix_(orbitals_not_to_reduce, orbitals_not_to_reduce)]
    else:
        pass

    h2 = np.einsum("prg,qsg->prqs", l_op, l_op)

    if halve_transformed_h2:
        h2 /= 2  # type: ignore

    converter = QubitConverter(JordanWignerMapper())
    pt = PolynomialTensor({"+-": h1, "++--": to_physicist_ordering(h2)})
    fer_op = FermionicOp.from_polynomial_tensor(pt)
    qubit_op = converter.convert(fer_op)

    qubit_op._name = opname + "_onebodyop"

    cholesky_ops = [
        get_cholesky_op(l_op, g, converter, opname) for g in range(l_op.shape[2])
    ]

    return qubit_op, cholesky_ops, freeze_shift, h1, h2


def _get_modified_cholesky(two_body_overlap_integrals: np.ndarray, eps: float):
    """Perform modified Cholesky decomposition on the two-body integrals given an epsilon value."""
    n_basis_states = two_body_overlap_integrals.shape[0]  # number of basis states
    # Max (chmax) and current (n_gammas) number of Cholesky vectors
    ch_max, n_gammas = 10 * n_basis_states, 0

    w_op = two_body_overlap_integrals.reshape(n_basis_states**2, n_basis_states**2)
    l_op = np.zeros((n_basis_states**2, ch_max))
    d_max = np.diagonal(w_op).copy()
    nu_max = np.argmax(d_max)
    v_max = d_max[nu_max]

    while v_max > eps:
        l_op[:, n_gammas] = w_op[:, nu_max]
        if n_gammas > 0:
            l_op[:, n_gammas] -= np.dot(l_op[:, 0:n_gammas], l_op.T[0:n_gammas, nu_max])
        l_op[:, n_gammas] /= np.sqrt(v_max)
        d_max[: n_basis_states**2] -= l_op[: n_basis_states**2, n_gammas] ** 2
        n_gammas += 1
        nu_max = np.argmax(d_max)
        v_max = d_max[nu_max]

    l_op = l_op[:, :n_gammas].reshape((n_basis_states, n_basis_states, n_gammas))

    return n_gammas, l_op


def _get_orbitals_to_reduce(
    orbitals_to_reduce: Sequence[int],
    num_alpha: int,
) -> dict[str, np.ndarray]:
    orb_to_reduce_dict = {
        "occupied": np.asarray(orbitals_to_reduce),
        "virtual": np.asarray(orbitals_to_reduce),
        "all": np.asarray(orbitals_to_reduce),
    }

    # Populate the occupied list within the dict
    orb_to_reduce_dict["occupied"] = orb_to_reduce_dict["occupied"][
        orb_to_reduce_dict["occupied"] < num_alpha
    ]

    # Populate the virtual list within the dict
    orb_to_reduce_dict["virtual"] = orb_to_reduce_dict["virtual"][
        orb_to_reduce_dict["virtual"] >= num_alpha
    ]

    return orb_to_reduce_dict<|MERGE_RESOLUTION|>--- conflicted
+++ resolved
@@ -64,26 +64,17 @@
 
 def cholesky_decomposition(
     problem: ElectronicStructureProblem,
-<<<<<<< HEAD
     mo_coeffs: Optional[np.ndarray] = None,
     orbitals_to_reduce: Optional[Sequence[int]] = None,
 ) -> Tuple[ListOp, float]:
-=======
-    orbitals_to_reduce: Sequence[int] | None = None,
-) -> tuple[ListOp, float]:
->>>>>>> 389b8b80
     """
     Construct the decomposed Hamiltonian from an input ``ElectronicStructureProblem``.
 
     Args:
         - problem (ElectronicStructureProblem): An ``ElectronicStructureProblem`` from which the decomposed Hamiltonian will be
             calculated.
-<<<<<<< HEAD
         - mo_coeffs (Optional[np.ndarray]): The coefficients for mapping to the MO basis
         - orbitals_to_reduce (Optional[Sequence[int]]): A list of orbital indices to remove from the problem before decomposition.
-=======
-        - orbitals_to_reduce (Sequence[int] | None): A list of orbital indices to remove from the problem before decomposition.
->>>>>>> 389b8b80
 
     Returns:
         - Tuple containing
