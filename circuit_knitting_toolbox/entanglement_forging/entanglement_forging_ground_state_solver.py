--- conflicted
+++ resolved
@@ -426,7 +426,6 @@
             raise TypeError(
                 "EntanglementForgingGroundStateSolver only supports ElectronicStructureProblem."
             )
-<<<<<<< HEAD
 
         if problem.molecule is None:
             if problem.basis == ElectronicBasis.AO:
@@ -446,10 +445,7 @@
 
         hamiltonian_ops, self._energy_shift = cholesky_decomposition(
             problem, mo_coeffs, self._orbitals_to_reduce
-=======
-        hamiltonian_ops, self._energy_shift = cholesky_decomposition(
-            problem, self._orbitals_to_reduce
->>>>>>> 7c2ca0c3
+
         )
         return hamiltonian_ops
 
