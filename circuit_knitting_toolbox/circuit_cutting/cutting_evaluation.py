# This code is a Qiskit project.

# (C) Copyright IBM 2023.

# This code is licensed under the Apache License, Version 2.0. You may
# obtain a copy of this license in the LICENSE.txt file in the root directory
# of this source tree or at http://www.apache.org/licenses/LICENSE-2.0.
# Any modifications or derivative works of this code must retain this
# copyright notice, and modified files need to carry a notice indicating
# that they have been altered from the originals.

"""Functions for evaluating circuit cutting experiments."""

from __future__ import annotations

from collections.abc import Sequence
from itertools import chain
from multiprocessing.pool import ThreadPool

import numpy as np
from qiskit.circuit import QuantumCircuit, ClassicalRegister
from qiskit.quantum_info import PauliList
from qiskit.providers import Backend
from qiskit_aer import AerSimulator

from ..utils.observable_grouping import CommutingObservableGroup, ObservableCollection
from ..utils.iteration import strict_zip
from .qpd import (
    QPDBasis,
    SingleQubitQPDGate,
    TwoQubitQPDGate,
    generate_qpd_samples,
    decompose_qpd_instructions,
)
from .cutting_decomposition import decompose_observables


def execute_experiments(
    circuits: QuantumCircuit | dict[str | int, QuantumCircuit],
    observables: PauliList | dict[str | int, PauliList],
    num_samples: int,
    backends: Backend | Sequence[Backend] | None = None,
    shots: int = 1000,
) -> tuple[list[list[list[tuple[dict[str, int], int]]]], Sequence[float]]:
    """
    Generate the sampled circuits, append the observables, and run the sub-experiments.

    :param circuits: The circuit(s) resulting from decomposing nonlocal gates
    :type circuits: QuantumCircuit | dict
    :param observables: The observable(s) corresponding to the circuit(s). If
        a :class:`~qiskit.QuantumCircuit` is submitted for the ``circuits`` argument,
        a :class:`~qiskit.quantum_info.PauliList` is expected; otherwise, a mapping
        from partition label to subobservables is expected.
    :type observables: PauliList | dict
    :param num_samples: The number of samples to draw from the quasiprobability distribution
    :type num_samples: int
    :param backends: Backend(s) on which to run the sub-experiments. If no backend is selected,
        the ``AerSimulator`` from ``Qiskit Aer`` will be used. Experiments corresponding
        to the same qubit partition will be run on the same backend.
    :type backends: Backend | Sequence[Backend]
    :param shots: The number of shots to run for each experiment
    :type shots: int

    :return: A tuple containing a 3D list of length-2 tuples holding the counts and QPD bit
        information for each sub-experiment as well as the coefficients corresponding to each unique sample
    :rtype: tuple[list, Sequence[int]]

    :raises ValueError: The number of requested samples must be positive.
    :raises ValueError: The types of ``circuits`` and ``observables`` arguments are incompatible
    :raises ValueError: SingleQubitQPDGates are not supported in unseparable circuits
    """
    if num_samples <= 0:
        raise ValueError("The number of requested samples must be positive.")

    if isinstance(circuits, dict) and not isinstance(observables, dict):
        raise ValueError(
            "If a partition mapping (dict[label, subcircuit]) is passed as the "
            "circuits argument, a partition mapping (dict[label, subobservables]) "
            "is expected as the observables argument."
        )

    if isinstance(circuits, QuantumCircuit) and isinstance(observables, dict):
        raise ValueError(
            "If a QuantumCircuit is passed as the circuits argument, a PauliList "
            "is expected as the observables argument."
        )

    # Generate the sub-experiments to run on backend
    (
        subexperiments,
        coefficients,
        sampled_frequencies,
    ) = _generate_cutting_experiments(
        circuits,
        observables,
        num_samples,
    )

    # Create a rotating list of the backends of length equal to the number of partitions
    num_partitions = len(subexperiments[0])
    backends_repeated = _get_rotating_backends_list(backends, num_partitions)

    # Run each partition's sub-experiments within its own thread
    with ThreadPool() as pool:
        args = [
            [
                [sample[i] for sample in subexperiments],
                backends_repeated[i],
                shots,
            ]
            for i in range(num_partitions)
        ]
        counts_by_partition = pool.starmap(_run_experiments_batch, args)

    # Reformat the counts to match the shape of the input before returning
    num_unique_samples = len(subexperiments)
    counts: list[list[list[tuple[dict[str, int], int]]]] = [
        [] for _ in range(num_unique_samples)
    ]
    for i in range(num_unique_samples):
        for partition in counts_by_partition:
            counts[i].append(partition[i])

    return counts, coefficients


def append_measurement_circuit(
    qc: QuantumCircuit,
    cog: CommutingObservableGroup,
    /,
    *,
    qubit_locations: Sequence[int] | None = None,
    inplace: bool = False,
) -> QuantumCircuit:
    """Append a new classical register and measurement instructions for the given ``CommutingObservableGroup``.

    The new register will be named ``"observable_measurements"`` and will be
    the final register in the returned circuit, i.e. ``retval.cregs[-1]``.

<<<<<<< HEAD
    :param qc: The quantum circuit.
    :type qc: QuantumCircuit
    :param cog: The commuting observable set for
        which to construct measurements.
    :type cog: CommutingObservableGroup
    :param qubit_locations: A ``Sequence`` whose length is the
        number of qubits in the observables, where each element holds that
        qubit's corresponding index in the circuit.  By default, the
        circuit and observables are assumed to have the same number of
        qubits, and the idenity map (i.e., ``range(qc.num_qubits)``) is
        used.
    :type qubit_locations: Sequence[int] | None
    :param inplace: Whether to operate on the circuit in place (default: False).
    :type inplace: bool

    :return: The new or modified circuit.
    :rtype: QuantumCircuit
=======
    Args:
        qc: The quantum circuit
        cog: The commuting observable set for
          which to construct measurements
        qubit_locations: A ``Sequence`` whose length is the number of qubits
          in the observables, where each element holds that qubit's corresponding
          index in the circuit.  By default, the circuit and observables are assumed
          to have the same number of qubits, and the idenity map
          (i.e., ``range(qc.num_qubits)``) is used.
        inplace: Whether to operate on the circuit in place (default: False)

    Returns:
        The modified circuit
>>>>>>> 72c3081c
    """
    if qubit_locations is None:
        # By default, the identity map.
        if qc.num_qubits != cog.general_observable.num_qubits:
            raise ValueError(
                f"Quantum circuit qubit count ({qc.num_qubits}) does not match qubit "
                f"count of observable(s) ({cog.general_observable.num_qubits}).  "
                f"Try providing `qubit_locations` explicitly."
            )
        qubit_locations = range(cog.general_observable.num_qubits)
    else:
        if len(qubit_locations) != cog.general_observable.num_qubits:
            raise ValueError(
                f"qubit_locations has {len(qubit_locations)} element(s) but the "
                f"observable(s) have {cog.general_observable.num_qubits} qubit(s)."
            )
    if not inplace:
        qc = qc.copy()

    # Append the appropriate measurements to qc
    obs_creg = ClassicalRegister(len(cog.pauli_indices), name="observable_measurements")
    qc.add_register(obs_creg)
    # Implement the necessary basis rotations and measurements, as
    # in BackendEstimator._measurement_circuit().
    genobs_x = cog.general_observable.x
    genobs_z = cog.general_observable.z
    for clbit, subqubit in enumerate(cog.pauli_indices):
        # subqubit is the index of the qubit in the subsystem.
        # actual_qubit is its index in the system of interest (if different).
        actual_qubit = qubit_locations[subqubit]
        if genobs_x[subqubit]:
            if genobs_z[subqubit]:
                qc.sdg(actual_qubit)
            qc.h(actual_qubit)
        qc.measure(actual_qubit, obs_creg[clbit])

    return qc


def _generate_cutting_experiments(
    circuits: QuantumCircuit | dict[str | int, QuantumCircuit],
    observables: PauliList | dict[str | int, PauliList],
    num_samples: int,
) -> tuple[list[list[list[QuantumCircuit]]], list[float], list[int]]:
    """Generate all the experiments to run on the backend and their associated coefficients."""
    # Retrieving the unique bases, QPD gates, and decomposed observables is slightly different
    # depending on whether the decomposed circuit was separated into subcircuits before calling
    # execute_experiments, but the 2nd half of this function can be shared between both cases.
    if isinstance(circuits, QuantumCircuit):
        is_separated = False
        subcircuit_list = [circuits]
        _, subsystem_observables = decompose_observables(
            observables, "A" * len(observables[0])
        )
        # Gather the unique bases from the circuit
        bases, qpd_gate_ids = _get_bases(circuits)
        subcirc_qpd_gate_ids = [qpd_gate_ids]

    else:
        is_separated = True
        subcircuit_list = [circuits[key] for key in sorted(circuits.keys())]
        # Gather the unique bases across the subcircuits
        subcirc_qpd_gate_ids, subcirc_map_ids = _get_mapping_ids_by_partition(
            subcircuit_list
        )
        bases = _get_bases_by_partition(subcircuit_list, subcirc_qpd_gate_ids)

        # Create the commuting observable groups
        subsystem_observables = {
            label: ObservableCollection(so) for label, so in observables.items()
        }

    # Sample the joint quasiprobability decomposition
    random_samples = generate_qpd_samples(bases, num_samples=num_samples)

    # Calculate terms in coefficient calculation
    kappa = np.prod([basis.kappa for basis in bases])
    num_samples = sum([value[0] for value in random_samples.values()])

    # Sort samples in descending order of frequency
    sorted_samples = sorted(random_samples.items(), key=lambda x: x[1][0], reverse=True)

    # Generate the outputs -- sub-experiments, coefficients, and frequencies
    subexperiments: list[list[list[QuantumCircuit]]] = []
    coefficients = []
    sampled_frequencies = []
    for z, (map_ids, sample_weight) in enumerate(sorted_samples):
        redundancy = sample_weight[0]
        subexperiments.append([])
        actual_coeff = np.prod(
            [basis.coeffs[map_id] for basis, map_id in strict_zip(bases, map_ids)]
        )
        sampled_coeff = (redundancy / num_samples) * (kappa * np.sign(actual_coeff))
        coefficients.append(sampled_coeff)
        sampled_frequencies.append(redundancy)
        for i, (subcircuit, label) in enumerate(
            strict_zip(subcircuit_list, sorted(subsystem_observables.keys()))
        ):
            map_ids_tmp = map_ids
            if is_separated:
                map_ids_tmp = tuple(map(map_ids.__getitem__, subcirc_map_ids[i]))
            decomp_qc = decompose_qpd_instructions(
                subcircuit, subcirc_qpd_gate_ids[i], map_ids_tmp
            )
            subexperiments[-1].append([])
            so = subsystem_observables[label]
            for j, cog in enumerate(so.groups):
                meas_qc = append_measurement_circuit(decomp_qc, cog)
                # Should have strictly 2 classical registers, "qpd measurements" and "observable_measurements"
                subexperiments[-1][-1].append(meas_qc)

    return subexperiments, coefficients, sampled_frequencies


def _run_experiments_batch(
    subexperiments: Sequence[Sequence[QuantumCircuit]],
    backend: Backend,
    shots: int,
) -> list[list[tuple[dict[str, int], int]]]:
    """Run subexperiments on the backend."""
    counts: list[list[tuple[dict[str, int], int]]] = []
    num_qpd_bits_flat = []

    # Run all the experiments in one big batch
    experiments_flat = list(chain.from_iterable(subexperiments))
    for circ in experiments_flat:
        if len(circ.cregs) < 1 or circ.cregs[-1].name != "observable_measurements":
            raise ValueError(
                "Circuit's last register is expected to be named 'observable_measurements'."
            )
        if len(circ.cregs) > 1 and circ.cregs[-2].name != "qpd_measurements":
            raise ValueError(
                "Circuit's next-to-last register is expected to be named 'qpd_measurements'."
            )

        if len(circ.cregs) < 2:
            num_qpd_bits_flat.append(0)  # No gates decomposed to a measurement
        else:
            num_qpd_bits_flat.append(len(circ.cregs[-2]))

    # Run all of the batched experiments
    counts_flat = backend.run(experiments_flat, shots=shots).result().get_counts()

    # Reshape the output data to match the input
    counts_reshaped = np.reshape(counts_flat, np.shape(subexperiments))
    num_qpd_bits = np.reshape(num_qpd_bits_flat, np.shape(subexperiments))

    # Create the counts tuples, which include the number of QPD measurement bits
    counts = [[] for _ in range(len(subexperiments))]
    for i, sample in enumerate(counts_reshaped):
        for j, count_dict in enumerate(sample):
            counts[i].append((count_dict, num_qpd_bits[i][j]))

    return counts


def _get_mapping_ids_by_partition(
    circuits: Sequence[QuantumCircuit],
) -> tuple[list[list[list[int]]], list[list[int]]]:
    """Get indices to the QPD gates in each subcircuit and relevant map ids."""
    # Collect QPDGate id's and relevant map id's for each subcircuit
    subcirc_qpd_gate_ids: list[list[list[int]]] = []
    subcirc_map_ids: list[list[int]] = []
    decomp_ids = set()
    for circ in circuits:
        subcirc_qpd_gate_ids.append([])
        subcirc_map_ids.append([])
        for i, inst in enumerate(circ.data):
            if isinstance(inst.operation, SingleQubitQPDGate):
                decomp_id = int(inst.operation.label.split("_")[-1])
                decomp_ids.add(decomp_id)
                subcirc_qpd_gate_ids[-1].append([i])
                subcirc_map_ids[-1].append(decomp_id)

    return subcirc_qpd_gate_ids, subcirc_map_ids


def _get_bases_by_partition(
    circuits: Sequence[QuantumCircuit], subcirc_qpd_gate_ids: list[list[list[int]]]
) -> list[QPDBasis]:
    """Get a list of each unique QPD basis across the subcircuits."""
    # Collect the bases corresponding to each decomposed operation
    bases_dict = {}
    for i, subcirc in enumerate(subcirc_qpd_gate_ids):
        for basis_id in subcirc:
            decomp_id = int(
                circuits[i].data[basis_id[0]].operation.label.split("_")[-1]
            )
            bases_dict[decomp_id] = circuits[i].data[basis_id[0]].operation.basis
    bases = [bases_dict[key] for key in sorted(bases_dict.keys())]

    return bases


def _get_bases(circuit: QuantumCircuit) -> tuple[list[QPDBasis], list[list[int]]]:
    """Get a list of each unique QPD basis in the circuit and the QPDGate indices."""
    bases = []
    qpd_gate_ids = []
    for i, inst in enumerate(circuit):
        if isinstance(inst.operation, SingleQubitQPDGate):
            raise ValueError(
                "SingleQubitQPDGates are not supported in unseparable circuits."
            )
        if isinstance(inst.operation, TwoQubitQPDGate):
            bases.append(inst.operation.basis)
            qpd_gate_ids.append([i])

    return bases, qpd_gate_ids


def _get_rotating_backends_list(
    backends: Backend | Sequence[Backend] | None, num_partitions: int
) -> Sequence[Backend]:
    """Return a list of backends, one for each partition."""
    if isinstance(backends, Backend):
        backends = [backends]
    if backends is None:
        backends = [AerSimulator()]
    return [backends[i % len(backends)] for i in range(num_partitions)]<|MERGE_RESOLUTION|>--- conflicted
+++ resolved
@@ -137,25 +137,6 @@
     The new register will be named ``"observable_measurements"`` and will be
     the final register in the returned circuit, i.e. ``retval.cregs[-1]``.
 
-<<<<<<< HEAD
-    :param qc: The quantum circuit.
-    :type qc: QuantumCircuit
-    :param cog: The commuting observable set for
-        which to construct measurements.
-    :type cog: CommutingObservableGroup
-    :param qubit_locations: A ``Sequence`` whose length is the
-        number of qubits in the observables, where each element holds that
-        qubit's corresponding index in the circuit.  By default, the
-        circuit and observables are assumed to have the same number of
-        qubits, and the idenity map (i.e., ``range(qc.num_qubits)``) is
-        used.
-    :type qubit_locations: Sequence[int] | None
-    :param inplace: Whether to operate on the circuit in place (default: False).
-    :type inplace: bool
-
-    :return: The new or modified circuit.
-    :rtype: QuantumCircuit
-=======
     Args:
         qc: The quantum circuit
         cog: The commuting observable set for
@@ -169,7 +150,6 @@
 
     Returns:
         The modified circuit
->>>>>>> 72c3081c
     """
     if qubit_locations is None:
         # By default, the identity map.
