--- conflicted
+++ resolved
@@ -12,11 +12,7 @@
 """File that contains the function to verify the results of the cut circuits."""
 
 import psutil, copy
-<<<<<<< HEAD
 from typing import Tuple, Sequence, Dict, Union, List
-=======
-from typing import Dict, List, Sequence, Union
->>>>>>> 3c73337d
 
 import numpy as np
 from nptyping import NDArray
