--- conflicted
+++ resolved
@@ -86,12 +86,7 @@
     "qiskit-sphinx-theme>=1.14.0, <2"
 ]
 notebook-dependencies = [
-<<<<<<< HEAD
     "circuit-knitting-toolbox[cplex]",
-    "quantum-serverless>=0.0.7",
-=======
-    "circuit-knitting-toolbox[cplex,pyscf]",
->>>>>>> fb56da49
     "matplotlib",
     "ipywidgets",
     "pylatexenc",
