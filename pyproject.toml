[build-system]
requires = ["hatchling"]
build-backend = "hatchling.build"

[project]
name = "circuit-knitting-toolbox"
version = "0.5.0"
description = "A software prototype for a circuit knitting toolbox which connects user applications with runtime primitives"
readme = "README.md"
license = {file = "LICENSE.txt"}
classifiers = [
    "Development Status :: 3 - Alpha",
    "Intended Audience :: Developers",
    "Intended Audience :: Science/Research",
    "License :: OSI Approved :: Apache Software License",
    "Natural Language :: English",
    "Operating System :: MacOS",
    "Operating System :: POSIX :: Linux",
    "Programming Language :: Python :: 3.8",
    "Programming Language :: Python :: 3.9",
    "Programming Language :: Python :: 3.10",
    "Programming Language :: Python :: 3.11",
    "Programming Language :: Python :: 3.12",
    "Topic :: Scientific/Engineering :: Physics",
]

requires-python = ">=3.8"

dependencies = [
    "numpy>=1.23.0",
    "scipy>=1.5.2",
    "rustworkx>=0.13.0",
    "qiskit-aer>=0.12.0",
    "qiskit>=0.44.1, <1.0",
    "qiskit-algorithms>=0.2.1",
    "qiskit-nature>=0.6.0, <0.7",
    "qiskit-ibm-runtime>=0.12.2",
]

[project.optional-dependencies]
cplex = [
    # We use the same restrictions in both of the following lines, as there
    # is no reason for us to install docplex without cplex.
    "docplex>=2.23.222; python_version < '3.12' and platform_machine != 'arm64'",
    "cplex>=22.1.0.0; python_version < '3.12' and platform_machine != 'arm64'",
]
pyscf = [
    "pyscf>=2.0.1; sys_platform != 'win32'",
]
dev = [
    "circuit-knitting-toolbox[test,nbtest,lint]",
]
basetest = [
    "pytest>=6.2.5",
    "pytest-randomly>=1.2.0",
]
test = [
    "circuit-knitting-toolbox[basetest,pyscf]",
    "ddt>=1.4.4",
]
nbtest = [
    "circuit-knitting-toolbox[basetest]",
    "nbmake>=1.3.4"
]
style = [
    "autoflake==2.2.1",
    "black[jupyter]~=23.1",
    "ruff>=0.0.246",
    "nbqa>=1.6.0",
]
lint = [
    "circuit-knitting-toolbox[style]",
    "pydocstyle==6.3.0",
    "mypy==1.8.0",
    "reno>=3.4.0",
    "pylint==3.0.3",
    # pydocstyle prefers to parse our pyproject.toml, hence the following line
    "toml",
]
docs = [
    "Sphinx>=3.0.0",
    "sphinx-autodoc-typehints>=1.12.0",
    "sphinx-reredirects",
    "jupyter-sphinx>=0.3.2",
    # The following line is needed until
    # https://github.com/jupyter/jupyter-sphinx/pull/226 is resolved.
    "ipykernel>=4.5.1",
    "nbsphinx>=0.8.8",
    "sphinx-copybutton>=0.5.0",
    "reno>=3.4.0",
    "qiskit-sphinx-theme>=1.14.0, <2"
]
notebook-dependencies = [
    "circuit-knitting-toolbox[cplex,pyscf]",
<<<<<<< HEAD
    "quantum-serverless>=0.0.7; python_version < '3.12'",
    "async-timeout",
=======
    "quantum-serverless>=0.0.7",
>>>>>>> a666e696
    "matplotlib",
    "ipywidgets",
    "pylatexenc",
]

[project.urls]
"Documentation" = "https://qiskit-extensions.github.io/circuit-knitting-toolbox/"
"Repository" = "https://github.com/Qiskit-Extensions/circuit-knitting-toolbox"

[tool.hatch.build.targets.wheel]
only-include = [
    "circuit_knitting",
]

[tool.autoflake]
remove-unused-variables = true
remove-all-unused-imports = true

#[tool.coverage.run]
#omit = [
#    # deprecated import location(s)
#    "circuit_knitting/path/to/deprecated/module",
#]

[tool.pytest.ini_options]
testpaths = ["./circuit_knitting/", "./test/"]
filterwarnings = ["ignore:::.*qiskit.opflow*"]
addopts = "--doctest-modules -rs --durations=10"<|MERGE_RESOLUTION|>--- conflicted
+++ resolved
@@ -92,12 +92,7 @@
 ]
 notebook-dependencies = [
     "circuit-knitting-toolbox[cplex,pyscf]",
-<<<<<<< HEAD
     "quantum-serverless>=0.0.7; python_version < '3.12'",
-    "async-timeout",
-=======
-    "quantum-serverless>=0.0.7",
->>>>>>> a666e696
     "matplotlib",
     "ipywidgets",
     "pylatexenc",
