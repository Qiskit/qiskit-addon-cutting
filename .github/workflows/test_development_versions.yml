name: Development version tests

on:
  push:
    branches:
      - main
      - 'stable/**'
  pull_request:
    branches:
      - main
      - 'stable/**'
  schedule:
    - cron: '0 1 * * *'

jobs:
  tests:
    runs-on: ubuntu-latest
    timeout-minutes: 30
    strategy:
      max-parallel: 4
      matrix:
        python-version: [3.9]
    steps:
      - uses: actions/checkout@v4
      - name: Set up Python ${{ matrix.python-version }}
        uses: actions/setup-python@v5
        with:
          python-version: ${{ matrix.python-version }}
      - name: Install dependencies (development versions)
        shell: bash
        run: |
          python -m pip install --upgrade pip tox
          python -m pip install toml typer
          python tools/extremal-python-dependencies.py add-dependency \
              "qiskit-terra @ git+https://github.com/Qiskit/qiskit.git@stable/0.46" \
              --inplace
          python tools/extremal-python-dependencies.py pin-dependencies \
              "qiskit @ git+https://github.com/Qiskit/qiskit.git@stable/0.46#subdirectory=qiskit_pkg" \
<<<<<<< HEAD
=======
              "qiskit-nature @ git+https://github.com/qiskit-community/qiskit-nature.git" \
>>>>>>> d6144b39
              "qiskit-ibm-runtime @ git+https://github.com/Qiskit/qiskit-ibm-runtime.git" \
              "qiskit-algorithms @ git+https://github.com/qiskit-community/qiskit-algorithms.git" \
              --inplace
      - name: Modify tox.ini for more thorough check
        shell: bash
        run: |
          sed -i.bak -E '/#.*CI:[[:space:]]*skip-next-line/I{N;d;}' tox.ini
          cat tox.ini
      - name: Test using tox environment
        shell: bash
        run: |
          pver=${{ matrix.python-version }}
          tox -epy${pver/./} -- --run-slow
          tox -epy${pver/./}-notebook<|MERGE_RESOLUTION|>--- conflicted
+++ resolved
@@ -36,10 +36,7 @@
               --inplace
           python tools/extremal-python-dependencies.py pin-dependencies \
               "qiskit @ git+https://github.com/Qiskit/qiskit.git@stable/0.46#subdirectory=qiskit_pkg" \
-<<<<<<< HEAD
-=======
               "qiskit-nature @ git+https://github.com/qiskit-community/qiskit-nature.git" \
->>>>>>> d6144b39
               "qiskit-ibm-runtime @ git+https://github.com/Qiskit/qiskit-ibm-runtime.git" \
               "qiskit-algorithms @ git+https://github.com/qiskit-community/qiskit-algorithms.git" \
               --inplace
