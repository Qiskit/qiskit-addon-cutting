name: Latest version tests

on:
  push:
    branches:
      - main
      - 'stable/**'
  pull_request:
    branches:
      - main
      - 'stable/**'
  schedule:
    - cron: '0 1 * * *'

jobs:
  tests:
    runs-on: ${{ matrix.os }}
    timeout-minutes: 30
    strategy:
      max-parallel: 4
      matrix:
<<<<<<< HEAD
        os: [ubuntu-latest]
        python-version: ["3.8", "3.13"]
=======
        os: [ubuntu-22.04]
        python-version: ["3.9", "3.13"]
>>>>>>> eceedab6
        include:
          - os: macos-latest
            python-version: "3.13"
          - os: windows-latest
            python-version: "3.10"
    steps:
      - uses: actions/checkout@v6
      - name: Set up Python ${{ matrix.python-version }}
        uses: actions/setup-python@v6
        with:
          python-version: ${{ matrix.python-version }}
      - name: Install dependencies
        run: |
          python -m pip install --upgrade pip
          pip install tox
      - name: Modify tox.ini for more thorough check
        shell: bash
        run: |
          sed -i.bak -E '/#.*CI:[[:space:]]*skip-next-line/I{N;d;}' tox.ini
          cat tox.ini
      - name: Test using tox environment
        shell: bash
        run: |
          toxpyversion=$(echo ${{ matrix.python-version }} | sed -E 's/^([0-9]+)\.([0-9]+).*$/\1\2/')
          tox -epy${toxpyversion} -- --run-slow
          tox -epy${toxpyversion}-notebook<|MERGE_RESOLUTION|>--- conflicted
+++ resolved
@@ -19,13 +19,8 @@
     strategy:
       max-parallel: 4
       matrix:
-<<<<<<< HEAD
         os: [ubuntu-latest]
-        python-version: ["3.8", "3.13"]
-=======
-        os: [ubuntu-22.04]
         python-version: ["3.9", "3.13"]
->>>>>>> eceedab6
         include:
           - os: macos-latest
             python-version: "3.13"
