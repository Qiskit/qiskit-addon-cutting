--- conflicted
+++ resolved
@@ -19,13 +19,8 @@
     strategy:
       max-parallel: 4
       matrix:
-<<<<<<< HEAD
-        os: [ubuntu-22.04]
+        os: [ubuntu-latest]
         python-version: ["3.10", "3.13"]
-=======
-        os: [ubuntu-latest]
-        python-version: ["3.9", "3.13"]
->>>>>>> f51d9b5c
         include:
           - os: macos-latest
             python-version: "3.13"
